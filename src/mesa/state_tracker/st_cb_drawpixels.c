/**************************************************************************
 * 
 * Copyright 2007 Tungsten Graphics, Inc., Cedar Park, Texas.
 * All Rights Reserved.
 * 
 * Permission is hereby granted, free of charge, to any person obtaining a
 * copy of this software and associated documentation files (the
 * "Software"), to deal in the Software without restriction, including
 * without limitation the rights to use, copy, modify, merge, publish,
 * distribute, sub license, and/or sell copies of the Software, and to
 * permit persons to whom the Software is furnished to do so, subject to
 * the following conditions:
 * 
 * The above copyright notice and this permission notice (including the
 * next paragraph) shall be included in all copies or substantial portions
 * of the Software.
 * 
 * THE SOFTWARE IS PROVIDED "AS IS", WITHOUT WARRANTY OF ANY KIND, EXPRESS
 * OR IMPLIED, INCLUDING BUT NOT LIMITED TO THE WARRANTIES OF
 * MERCHANTABILITY, FITNESS FOR A PARTICULAR PURPOSE AND NON-INFRINGEMENT.
 * IN NO EVENT SHALL TUNGSTEN GRAPHICS AND/OR ITS SUPPLIERS BE LIABLE FOR
 * ANY CLAIM, DAMAGES OR OTHER LIABILITY, WHETHER IN AN ACTION OF CONTRACT,
 * TORT OR OTHERWISE, ARISING FROM, OUT OF OR IN CONNECTION WITH THE
 * SOFTWARE OR THE USE OR OTHER DEALINGS IN THE SOFTWARE.
 * 
 **************************************************************************/

 /*
  * Authors:
  *   Brian Paul
  */

#include "main/imports.h"
#include "main/image.h"
#include "main/bufferobj.h"
#include "main/macros.h"
#include "main/texformat.h"
#include "main/texstore.h"
#include "shader/program.h"
#include "shader/prog_print.h"

#include "st_debug.h"
#include "st_context.h"
#include "st_atom.h"
#include "st_atom_constbuf.h"
#include "st_program.h"
#include "st_cb_drawpixels.h"
#include "st_cb_readpixels.h"
#include "st_cb_fbo.h"
#include "st_format.h"
#include "st_texture.h"
#include "st_inlines.h"

#include "pipe/p_context.h"
#include "pipe/p_defines.h"
#include "util/u_inlines.h"
#include "tgsi/tgsi_ureg.h"
#include "util/u_tile.h"
#include "util/u_draw_quad.h"
#include "util/u_format.h"
#include "util/u_math.h"
#include "util/u_rect.h"
#include "shader/prog_instruction.h"
#include "cso_cache/cso_context.h"


/**
 * Check if the given program is:
 * 0: MOVE result.color, fragment.color;
 * 1: END;
 */
static GLboolean
is_passthrough_program(const struct gl_fragment_program *prog)
{
   if (prog->Base.NumInstructions == 2) {
      const struct prog_instruction *inst = prog->Base.Instructions;
      if (inst[0].Opcode == OPCODE_MOV &&
          inst[1].Opcode == OPCODE_END &&
          inst[0].DstReg.File == PROGRAM_OUTPUT &&
          inst[0].DstReg.Index == FRAG_RESULT_COLOR &&
          inst[0].DstReg.WriteMask == WRITEMASK_XYZW &&
          inst[0].SrcReg[0].File == PROGRAM_INPUT &&
          inst[0].SrcReg[0].Index == FRAG_ATTRIB_COL0 &&
          inst[0].SrcReg[0].Swizzle == SWIZZLE_XYZW) {
         return GL_TRUE;
      }
   }
   return GL_FALSE;
}



/**
 * Make fragment shader for glDraw/CopyPixels.  This shader is made
 * by combining the pixel transfer shader with the user-defined shader.
 * \return pointer to Gallium driver fragment shader
 */
static void *
combined_drawpix_fragment_program(GLcontext *ctx)
{
   struct st_context *st = st_context(ctx);
   struct st_fragment_program *stfp;

   if (st->pixel_xfer.program->serialNo == st->pixel_xfer.xfer_prog_sn
       && st->fp->serialNo == st->pixel_xfer.user_prog_sn) {
      /* the pixel tranfer program has not changed and the user-defined
       * program has not changed, so re-use the combined program.
       */
      stfp = st->pixel_xfer.combined_prog;
   }
   else {
      /* Concatenate the pixel transfer program with the current user-
       * defined program.
       */
      if (is_passthrough_program(&st->fp->Base)) {
         stfp = (struct st_fragment_program *)
            _mesa_clone_fragment_program(ctx, &st->pixel_xfer.program->Base);
      }
      else {
#if 0
         printf("Base program:\n");
         _mesa_print_program(&st->fp->Base.Base);
         printf("DrawPix program:\n");
         _mesa_print_program(&st->pixel_xfer.program->Base.Base);
#endif
         stfp = (struct st_fragment_program *)
            _mesa_combine_programs(ctx,
                                   &st->pixel_xfer.program->Base.Base,
                                   &st->fp->Base.Base);
      }

#if 0
      {
         struct gl_program *p = &stfp->Base.Base;
         printf("Combined DrawPixels program:\n");
         _mesa_print_program(p);
         printf("InputsRead: 0x%x\n", p->InputsRead);
         printf("OutputsWritten: 0x%x\n", p->OutputsWritten);
         _mesa_print_parameter_list(p->Parameters);
      }
#endif

      /* translate to TGSI tokens */
      st_translate_fragment_program(st, stfp);

      /* save new program, update serial numbers */
      st->pixel_xfer.xfer_prog_sn = st->pixel_xfer.program->serialNo;
      st->pixel_xfer.user_prog_sn = st->fp->serialNo;
      st->pixel_xfer.combined_prog_sn = stfp->serialNo;
      /* can't reference new program directly, already have a reference on it */
      st_reference_fragprog(st, &st->pixel_xfer.combined_prog, NULL);
      st->pixel_xfer.combined_prog = stfp;
   }

   /* Ideally we'd have updated the pipe constants during the normal
    * st/atom mechanism.  But we can't since this is specific to glDrawPixels.
    */
   st_upload_constants(st, stfp->Base.Base.Parameters, PIPE_SHADER_FRAGMENT);

   return stfp->driver_shader;
}


/**
 * Create fragment shader that does a TEX() instruction to get a Z
 * value, then writes to FRAG_RESULT_DEPTH.
 * Pass fragment color through as-is.
 * \return pointer to the Gallium driver fragment shader
 */
static void *
make_fragment_shader_z(struct st_context *st)
{
   GLcontext *ctx = st->ctx;
   struct gl_program *p;
   GLuint ic = 0;

   if (st->drawpix.z_shader) {
      return st->drawpix.z_shader->driver_shader;
   }

   /*
    * Create shader now
    */
   p = ctx->Driver.NewProgram(ctx, GL_FRAGMENT_PROGRAM_ARB, 0);
   if (!p)
      return NULL;

   p->NumInstructions = 3;

   p->Instructions = _mesa_alloc_instructions(p->NumInstructions);
   if (!p->Instructions) {
      ctx->Driver.DeleteProgram(ctx, p);
      return NULL;
   }
   _mesa_init_instructions(p->Instructions, p->NumInstructions);

   /* TEX result.depth, fragment.texcoord[0], texture[0], 2D; */
   p->Instructions[ic].Opcode = OPCODE_TEX;
   p->Instructions[ic].DstReg.File = PROGRAM_OUTPUT;
   p->Instructions[ic].DstReg.Index = FRAG_RESULT_DEPTH;
   p->Instructions[ic].DstReg.WriteMask = WRITEMASK_Z;
   p->Instructions[ic].SrcReg[0].File = PROGRAM_INPUT;
   p->Instructions[ic].SrcReg[0].Index = FRAG_ATTRIB_TEX0;
   p->Instructions[ic].TexSrcUnit = 0;
   p->Instructions[ic].TexSrcTarget = TEXTURE_2D_INDEX;
   ic++;

   /* MOV result.color, fragment.color */
   p->Instructions[ic].Opcode = OPCODE_MOV;
   p->Instructions[ic].DstReg.File = PROGRAM_OUTPUT;
   p->Instructions[ic].DstReg.Index = FRAG_RESULT_COLOR;
   p->Instructions[ic].SrcReg[0].File = PROGRAM_INPUT;
   p->Instructions[ic].SrcReg[0].Index = FRAG_ATTRIB_COL0;
   ic++;

   /* END; */
   p->Instructions[ic++].Opcode = OPCODE_END;

   assert(ic == p->NumInstructions);

   p->InputsRead = FRAG_BIT_TEX0 | FRAG_BIT_COL0;
   p->OutputsWritten = (1 << FRAG_RESULT_COLOR) | (1 << FRAG_RESULT_DEPTH);
   p->SamplersUsed = 0x1;  /* sampler 0 (bit 0) is used */

   st->drawpix.z_shader = (struct st_fragment_program *) p;
   st_translate_fragment_program(st, st->drawpix.z_shader);

   return st->drawpix.z_shader->driver_shader;
}



/**
 * Create a simple vertex shader that just passes through the
 * vertex position and texcoord (and optionally, color).
 */
static void *
make_passthrough_vertex_shader(struct st_context *st, 
                               GLboolean passColor)
{
   if (!st->drawpix.vert_shaders[passColor]) {
      struct ureg_program *ureg = 
         ureg_create( TGSI_PROCESSOR_VERTEX );

      if (ureg == NULL)
         return NULL;

      /* MOV result.pos, vertex.pos; */
      ureg_MOV(ureg, 
               ureg_DECL_output( ureg, TGSI_SEMANTIC_POSITION, 0 ),
               ureg_DECL_vs_input( ureg, 0 ));
      
      /* MOV result.texcoord0, vertex.texcoord0; */
      ureg_MOV(ureg, 
               ureg_DECL_output( ureg, TGSI_SEMANTIC_GENERIC, 0 ),
               ureg_DECL_vs_input( ureg, 1 ));
      
      if (passColor) {
         /* MOV result.color0, vertex.color0; */
         ureg_MOV(ureg, 
                  ureg_DECL_output( ureg, TGSI_SEMANTIC_COLOR, 0 ),
                  ureg_DECL_vs_input( ureg, 2 ));
      }

      ureg_END( ureg );
      
      st->drawpix.vert_shaders[passColor] = 
         ureg_create_shader_and_destroy( ureg, st->pipe );
   }

   return st->drawpix.vert_shaders[passColor];
}


/**
 * Return a texture internalFormat for drawing/copying an image
 * of the given type.
 */
static GLenum
base_format(GLenum format)
{
   switch (format) {
   case GL_DEPTH_COMPONENT:
      return GL_DEPTH_COMPONENT;
   case GL_DEPTH_STENCIL:
      return GL_DEPTH_STENCIL;
   case GL_STENCIL_INDEX:
      return GL_STENCIL_INDEX;
   default:
      return GL_RGBA;
   }
}


/**
 * Create a temporary texture to hold an image of the given size.
 * If width, height are not POT and the driver only handles POT textures,
 * allocate the next larger size of texture that is POT.
 */
static struct pipe_texture *
alloc_texture(struct st_context *st, GLsizei width, GLsizei height,
              enum pipe_format texFormat)
{
   struct pipe_context *pipe = st->pipe;
   struct pipe_screen *screen = pipe->screen;
   struct pipe_texture *pt;
   int ptw, pth;

   ptw = width;
   pth = height;

   /* Need to use POT texture? */
   if (!screen->get_param(screen, PIPE_CAP_NPOT_TEXTURES)) {
      int l2pt, maxSize;

      l2pt = util_logbase2(width);
      if (1 << l2pt != width) {
         ptw = 1 << (l2pt + 1);
      }

      l2pt = util_logbase2(height);
      if (1 << l2pt != height) {
         pth = 1 << (l2pt + 1);
      }

      /* Check against maximum texture size */
      maxSize = 1 << (pipe->screen->get_param(pipe->screen,
                               PIPE_CAP_MAX_TEXTURE_2D_LEVELS) - 1);
      assert(ptw <= maxSize);
      assert(pth <= maxSize);
   }

   pt = st_texture_create(st, PIPE_TEXTURE_2D, texFormat, 0,
                          ptw, pth, 1, PIPE_TEXTURE_USAGE_SAMPLER);

   return pt;
}


/**
 * Make texture containing an image for glDrawPixels image.
 * If 'pixels' is NULL, leave the texture image data undefined.
 */
static struct pipe_texture *
make_texture(struct st_context *st,
	     GLsizei width, GLsizei height, GLenum format, GLenum type,
	     const struct gl_pixelstore_attrib *unpack,
	     const GLvoid *pixels)
{
   GLcontext *ctx = st->ctx;
   struct pipe_context *pipe = st->pipe;
   gl_format mformat;
   struct pipe_texture *pt;
   enum pipe_format pipeFormat;
   GLuint cpp;
   GLenum baseFormat;

   baseFormat = base_format(format);

   mformat = st_ChooseTextureFormat(ctx, baseFormat, format, type);
   assert(mformat);

   pipeFormat = st_mesa_format_to_pipe_format(mformat);
   assert(pipeFormat);
   cpp = util_format_get_blocksize(pipeFormat);

   pixels = _mesa_map_pbo_source(ctx, unpack, pixels);
   if (!pixels)
      return NULL;

   /* alloc temporary texture */
   pt = alloc_texture(st, width, height, pipeFormat);
   if (!pt) {
      _mesa_unmap_pbo_source(ctx, unpack);
      return NULL;
   }

   {
      struct pipe_transfer *transfer;
      static const GLuint dstImageOffsets = 0;
      GLboolean success;
      GLubyte *dest;
      const GLbitfield imageTransferStateSave = ctx->_ImageTransferState;

      /* we'll do pixel transfer in a fragment shader */
      ctx->_ImageTransferState = 0x0;

      transfer = st_no_flush_get_tex_transfer(st, pt, 0, 0, 0,
					      PIPE_TRANSFER_WRITE, 0, 0,
					      width, height);

      /* map texture transfer */
      dest = pipe->transfer_map(pipe, transfer);


      /* Put image into texture transfer.
       * Note that the image is actually going to be upside down in
       * the texture.  We deal with that with texcoords.
       */
      success = _mesa_texstore(ctx, 2,           /* dims */
                               baseFormat,       /* baseInternalFormat */
                               mformat,          /* gl_format */
                               dest,             /* dest */
                               0, 0, 0,          /* dstX/Y/Zoffset */
                               transfer->stride, /* dstRowStride, bytes */
                               &dstImageOffsets, /* dstImageOffsets */
                               width, height, 1, /* size */
                               format, type,     /* src format/type */
                               pixels,           /* data source */
                               unpack);

      /* unmap */
      pipe->transfer_unmap(pipe, transfer);
      pipe->tex_transfer_destroy(pipe, transfer);

      assert(success);

      /* restore */
      ctx->_ImageTransferState = imageTransferStateSave;
   }

   _mesa_unmap_pbo_source(ctx, unpack);

   return pt;
}


/**
 * Draw quad with texcoords and optional color.
 * Coords are gallium window coords with y=0=top.
 * \param color  may be null
 * \param invertTex  if true, flip texcoords vertically
 */
static void
draw_quad(GLcontext *ctx, GLfloat x0, GLfloat y0, GLfloat z,
          GLfloat x1, GLfloat y1, const GLfloat *color,
          GLboolean invertTex, GLfloat maxXcoord, GLfloat maxYcoord)
{
   struct st_context *st = st_context(ctx);
   struct pipe_context *pipe = st->pipe;
   GLfloat verts[4][3][4]; /* four verts, three attribs, XYZW */

   /* setup vertex data */
   {
      const struct gl_framebuffer *fb = st->ctx->DrawBuffer;
      const GLfloat fb_width = (GLfloat) fb->Width;
      const GLfloat fb_height = (GLfloat) fb->Height;
      const GLfloat clip_x0 = x0 / fb_width * 2.0f - 1.0f;
      const GLfloat clip_y0 = y0 / fb_height * 2.0f - 1.0f;
      const GLfloat clip_x1 = x1 / fb_width * 2.0f - 1.0f;
      const GLfloat clip_y1 = y1 / fb_height * 2.0f - 1.0f;
      const GLfloat sLeft = 0.0f, sRight = maxXcoord;
      const GLfloat tTop = invertTex ? maxYcoord : 0.0f;
      const GLfloat tBot = invertTex ? 0.0f : maxYcoord;
      GLuint tex, i;

      /* upper-left */
      verts[0][0][0] = clip_x0;    /* v[0].attr[0].x */
      verts[0][0][1] = clip_y0;    /* v[0].attr[0].y */

      /* upper-right */
      verts[1][0][0] = clip_x1;
      verts[1][0][1] = clip_y0;

      /* lower-right */
      verts[2][0][0] = clip_x1;
      verts[2][0][1] = clip_y1;

      /* lower-left */
      verts[3][0][0] = clip_x0;
      verts[3][0][1] = clip_y1;

      tex = color ? 2 : 1;
      verts[0][tex][0] = sLeft; /* v[0].attr[tex].s */
      verts[0][tex][1] = tTop;  /* v[0].attr[tex].t */
      verts[1][tex][0] = sRight;
      verts[1][tex][1] = tTop;
      verts[2][tex][0] = sRight;
      verts[2][tex][1] = tBot;
      verts[3][tex][0] = sLeft;
      verts[3][tex][1] = tBot;

      /* same for all verts: */
      if (color) {
         for (i = 0; i < 4; i++) {
            verts[i][0][2] = z;   /*Z*/
            verts[i][0][3] = 1.0f; /*W*/
            verts[i][1][0] = color[0];
            verts[i][1][1] = color[1];
            verts[i][1][2] = color[2];
            verts[i][1][3] = color[3];
            verts[i][2][2] = 0.0f; /*R*/
            verts[i][2][3] = 1.0f; /*Q*/
         }
      }
      else {
         for (i = 0; i < 4; i++) {
            verts[i][0][2] = z;   /*Z*/
            verts[i][0][3] = 1.0f; /*W*/
            verts[i][1][2] = 0.0f; /*R*/
            verts[i][1][3] = 1.0f; /*Q*/
         }
      }
   }

   {
      struct pipe_buffer *buf;

      /* allocate/load buffer object with vertex data */
      buf = pipe_buffer_create(pipe->screen, 32, PIPE_BUFFER_USAGE_VERTEX,
                               sizeof(verts));
      st_no_flush_pipe_buffer_write(st, buf, 0, sizeof(verts), verts);

      util_draw_vertex_buffer(pipe, buf, 0,
                              PIPE_PRIM_QUADS,
                              4,  /* verts */
                              3); /* attribs/vert */
      pipe_buffer_reference(&buf, NULL);
   }
}



static void
draw_textured_quad(GLcontext *ctx, GLint x, GLint y, GLfloat z,
                   GLsizei width, GLsizei height,
                   GLfloat zoomX, GLfloat zoomY,
                   struct pipe_sampler_view *sv,
                   void *driver_vp,
                   void *driver_fp,
                   const GLfloat *color,
                   GLboolean invertTex)
{
   struct st_context *st = st_context(ctx);
   struct pipe_context *pipe = st->pipe;
   struct cso_context *cso = st->cso_context;
   GLfloat x0, y0, x1, y1;
   GLsizei maxSize;

   /* limit checks */
   /* XXX if DrawPixels image is larger than max texture size, break
    * it up into chunks.
    */
   maxSize = 1 << (pipe->screen->get_param(pipe->screen, PIPE_CAP_MAX_TEXTURE_2D_LEVELS) - 1);
   assert(width <= maxSize);
   assert(height <= maxSize);

   cso_save_rasterizer(cso);
   cso_save_viewport(cso);
   cso_save_samplers(cso);
   cso_save_fragment_sampler_views(cso);
   cso_save_fragment_shader(cso);
   cso_save_vertex_shader(cso);
   cso_save_vertex_elements(cso);

   /* rasterizer state: just scissor */
   {
      struct pipe_rasterizer_state rasterizer;
      memset(&rasterizer, 0, sizeof(rasterizer));
      rasterizer.gl_rasterization_rules = 1;
      rasterizer.scissor = ctx->Scissor.Enabled;
      cso_set_rasterizer(cso, &rasterizer);
   }

   /* fragment shader state: TEX lookup program */
   cso_set_fragment_shader_handle(cso, driver_fp);

   /* vertex shader state: position + texcoord pass-through */
   cso_set_vertex_shader_handle(cso, driver_vp);


   /* texture sampling state: */
   {
      struct pipe_sampler_state sampler;
      memset(&sampler, 0, sizeof(sampler));
      sampler.wrap_s = PIPE_TEX_WRAP_CLAMP;
      sampler.wrap_t = PIPE_TEX_WRAP_CLAMP;
      sampler.wrap_r = PIPE_TEX_WRAP_CLAMP;
      sampler.min_img_filter = PIPE_TEX_FILTER_NEAREST;
      sampler.min_mip_filter = PIPE_TEX_MIPFILTER_NONE;
      sampler.mag_img_filter = PIPE_TEX_FILTER_NEAREST;
      sampler.normalized_coords = 1;

      cso_single_sampler(cso, 0, &sampler);
      if (st->pixel_xfer.pixelmap_enabled) {
         cso_single_sampler(cso, 1, &sampler);
      }
      cso_single_sampler_done(cso);
   }

   /* viewport state: viewport matching window dims */
   {
      const float w = (float) ctx->DrawBuffer->Width;
      const float h = (float) ctx->DrawBuffer->Height;
      struct pipe_viewport_state vp;
      vp.scale[0] =  0.5f * w;
      vp.scale[1] = -0.5f * h;
      vp.scale[2] = 0.5f;
      vp.scale[3] = 1.0f;
      vp.translate[0] = 0.5f * w;
      vp.translate[1] = 0.5f * h;
      vp.translate[2] = 0.5f;
      vp.translate[3] = 0.0f;
      cso_set_viewport(cso, &vp);
   }

   cso_set_vertex_elements(cso, 3, st->velems_util_draw);

   /* texture state: */
   if (st->pixel_xfer.pixelmap_enabled) {
      struct pipe_sampler_view *sampler_views[2];
      sampler_views[0] = sv;
      sampler_views[1] = st->pixel_xfer.pixelmap_sampler_view;
      cso_set_fragment_sampler_views(cso, 2, sampler_views);
   }
   else {
      cso_set_fragment_sampler_views(cso, 1, &sv);
   }

   /* Compute Gallium window coords (y=0=top) with pixel zoom.
    * Recall that these coords are transformed by the current
    * vertex shader and viewport transformation.
    */
   if (st_fb_orientation(ctx->DrawBuffer) == Y_0_BOTTOM) {
      y = ctx->DrawBuffer->Height - (int) (y + height * ctx->Pixel.ZoomY);
      invertTex = !invertTex;
   }

   x0 = (GLfloat) x;
   x1 = x + width * ctx->Pixel.ZoomX;
   y0 = (GLfloat) y;
   y1 = y + height * ctx->Pixel.ZoomY;

   /* convert Z from [0,1] to [-1,-1] to match viewport Z scale/bias */
   z = z * 2.0 - 1.0;

   draw_quad(ctx, x0, y0, z, x1, y1, color, invertTex,
             (GLfloat) width / sv->texture->width0,
             (GLfloat) height / sv->texture->height0);

   /* restore state */
   cso_restore_rasterizer(cso);
   cso_restore_viewport(cso);
   cso_restore_samplers(cso);
   cso_restore_fragment_sampler_views(cso);
   cso_restore_fragment_shader(cso);
   cso_restore_vertex_shader(cso);
   cso_restore_vertex_elements(cso);
}


static void
draw_stencil_pixels(GLcontext *ctx, GLint x, GLint y,
                    GLsizei width, GLsizei height, GLenum format, GLenum type,
                    const struct gl_pixelstore_attrib *unpack,
                    const GLvoid *pixels)
{
   struct st_context *st = st_context(ctx);
   struct pipe_context *pipe = st->pipe;
   struct st_renderbuffer *strb;
   enum pipe_transfer_usage usage;
   struct pipe_transfer *pt;
   const GLboolean zoom = ctx->Pixel.ZoomX != 1.0 || ctx->Pixel.ZoomY != 1.0;
   GLint skipPixels;
   ubyte *stmap;
   struct gl_pixelstore_attrib clippedUnpack = *unpack;

   if (!zoom) {
      if (!_mesa_clip_drawpixels(ctx, &x, &y, &width, &height,
                                 &clippedUnpack)) {
         /* totally clipped */
         return;
      }
   }

   strb = st_renderbuffer(ctx->DrawBuffer->
                          Attachment[BUFFER_STENCIL].Renderbuffer);

   if (st_fb_orientation(ctx->DrawBuffer) == Y_0_TOP) {
      y = ctx->DrawBuffer->Height - y - height;
   }

   if(format != GL_DEPTH_STENCIL && 
      util_format_get_component_bits(strb->format, UTIL_FORMAT_COLORSPACE_ZS, 0) != 0)
      usage = PIPE_TRANSFER_READ_WRITE;
   else
      usage = PIPE_TRANSFER_WRITE;

   pt = st_cond_flush_get_tex_transfer(st_context(ctx), strb->texture, 0, 0, 0,
				       usage, x, y,
				       width, height);

   stmap = pipe->transfer_map(pipe, pt);

   pixels = _mesa_map_pbo_source(ctx, &clippedUnpack, pixels);
   assert(pixels);

   /* if width > MAX_WIDTH, have to process image in chunks */
   skipPixels = 0;
   while (skipPixels < width) {
      const GLint spanX = skipPixels;
      const GLint spanWidth = MIN2(width - skipPixels, MAX_WIDTH);
      GLint row;
      for (row = 0; row < height; row++) {
         GLubyte sValues[MAX_WIDTH];
         GLuint zValues[MAX_WIDTH];
         GLenum destType = GL_UNSIGNED_BYTE;
         const GLvoid *source = _mesa_image_address2d(&clippedUnpack, pixels,
                                                      width, height,
                                                      format, type,
                                                      row, skipPixels);
         _mesa_unpack_stencil_span(ctx, spanWidth, destType, sValues,
                                   type, source, &clippedUnpack,
                                   ctx->_ImageTransferState);

         if (format == GL_DEPTH_STENCIL) {
            _mesa_unpack_depth_span(ctx, spanWidth, GL_UNSIGNED_INT, zValues,
                                    (1 << 24) - 1, type, source,
                                    &clippedUnpack);
         }

         if (zoom) {
            _mesa_problem(ctx, "Gallium glDrawPixels(GL_STENCIL) with "
                          "zoom not complete");
         }

         {
            GLint spanY;

            if (st_fb_orientation(ctx->DrawBuffer) == Y_0_TOP) {
               spanY = height - row - 1;
            }
            else {
               spanY = row;
            }

            /* now pack the stencil (and Z) values in the dest format */
            switch (pt->texture->format) {
            case PIPE_FORMAT_S8_UNORM:
               {
                  ubyte *dest = stmap + spanY * pt->stride + spanX;
                  assert(usage == PIPE_TRANSFER_WRITE);
                  memcpy(dest, sValues, spanWidth);
               }
               break;
            case PIPE_FORMAT_Z24S8_UNORM:
               if (format == GL_DEPTH_STENCIL) {
                  uint *dest = (uint *) (stmap + spanY * pt->stride + spanX*4);
                  GLint k;
                  assert(usage == PIPE_TRANSFER_WRITE);
                  for (k = 0; k < spanWidth; k++) {
                     dest[k] = zValues[k] | (sValues[k] << 24);
                  }
               }
               else {
                  uint *dest = (uint *) (stmap + spanY * pt->stride + spanX*4);
                  GLint k;
                  assert(usage == PIPE_TRANSFER_READ_WRITE);
                  for (k = 0; k < spanWidth; k++) {
                     dest[k] = (dest[k] & 0xffffff) | (sValues[k] << 24);
                  }
               }
               break;
            case PIPE_FORMAT_S8Z24_UNORM:
               if (format == GL_DEPTH_STENCIL) {
                  uint *dest = (uint *) (stmap + spanY * pt->stride + spanX*4);
                  GLint k;
                  assert(usage == PIPE_TRANSFER_WRITE);
                  for (k = 0; k < spanWidth; k++) {
                     dest[k] = (zValues[k] << 8) | (sValues[k] & 0xff);
                  }
               }
               else {
                  uint *dest = (uint *) (stmap + spanY * pt->stride + spanX*4);
                  GLint k;
                  assert(usage == PIPE_TRANSFER_READ_WRITE);
                  for (k = 0; k < spanWidth; k++) {
                     dest[k] = (dest[k] & 0xffffff00) | (sValues[k] & 0xff);
                  }
               }
               break;
            default:
               assert(0);
            }
         }
      }
      skipPixels += spanWidth;
   }

   _mesa_unmap_pbo_source(ctx, &clippedUnpack);

   /* unmap the stencil buffer */
   pipe->transfer_unmap(pipe, pt);
   pipe->tex_transfer_destroy(pipe, pt);
}


/**
 * Called via ctx->Driver.DrawPixels()
 */
static void
st_DrawPixels(GLcontext *ctx, GLint x, GLint y, GLsizei width, GLsizei height,
              GLenum format, GLenum type,
              const struct gl_pixelstore_attrib *unpack, const GLvoid *pixels)
{
   void *driver_vp, *driver_fp;
   struct st_context *st = st_context(ctx);
   const GLfloat *color;

   if (format == GL_STENCIL_INDEX ||
       format == GL_DEPTH_STENCIL) {
      draw_stencil_pixels(ctx, x, y, width, height, format, type,
                          unpack, pixels);
      return;
   }

   /* Mesa state should be up to date by now */
   assert(ctx->NewState == 0x0);

   st_validate_state(st);

   if (format == GL_DEPTH_COMPONENT) {
      driver_fp = make_fragment_shader_z(st);
      driver_vp = make_passthrough_vertex_shader(st, GL_TRUE);
      color = ctx->Current.RasterColor;
   }
   else {
      driver_fp = combined_drawpix_fragment_program(ctx);
      driver_vp = make_passthrough_vertex_shader(st, GL_FALSE);
      color = NULL;
   }

   /* draw with textured quad */
   {
      struct pipe_texture *pt
         = make_texture(st, width, height, format, type, unpack, pixels);
      if (pt) {
         struct pipe_sampler_view *sv = st_sampler_view_from_texture(st->pipe, pt);

         if (sv) {
            draw_textured_quad(ctx, x, y, ctx->Current.RasterPos[2],
                               width, height, ctx->Pixel.ZoomX, ctx->Pixel.ZoomY,
                               sv,
                               driver_vp, 
                               driver_fp,
                               color, GL_FALSE);
            pipe_sampler_view_reference(&sv, NULL);
         }
         pipe_texture_reference(&pt, NULL);
      }
   }
}



static void
copy_stencil_pixels(GLcontext *ctx, GLint srcx, GLint srcy,
                    GLsizei width, GLsizei height,
                    GLint dstx, GLint dsty)
{
   struct st_renderbuffer *rbDraw = st_renderbuffer(ctx->DrawBuffer->_StencilBuffer);
   struct pipe_context *pipe = ctx->st->pipe;
   enum pipe_transfer_usage usage;
   struct pipe_transfer *ptDraw;
   ubyte *drawMap;
   ubyte *buffer;
   int i;

   buffer = malloc(width * height * sizeof(ubyte));
   if (!buffer) {
      _mesa_error(ctx, GL_OUT_OF_MEMORY, "glCopyPixels(stencil)");
      return;
   }

   /* this will do stencil pixel transfer ops */
   st_read_stencil_pixels(ctx, srcx, srcy, width, height,
                          GL_STENCIL_INDEX, GL_UNSIGNED_BYTE,
                          &ctx->DefaultPacking, buffer);

   if(util_format_get_component_bits(rbDraw->format, UTIL_FORMAT_COLORSPACE_ZS, 0) != 0)
      usage = PIPE_TRANSFER_READ_WRITE;
   else
      usage = PIPE_TRANSFER_WRITE;
   
   if (st_fb_orientation(ctx->DrawBuffer) == Y_0_TOP) {
      dsty = rbDraw->Base.Height - dsty - height;
   }

   ptDraw = st_cond_flush_get_tex_transfer(st_context(ctx),
					   rbDraw->texture, 0, 0, 0,
					   usage, dstx, dsty,
					   width, height);

   assert(util_format_get_blockwidth(ptDraw->texture->format) == 1);
   assert(util_format_get_blockheight(ptDraw->texture->format) == 1);

   /* map the stencil buffer */
   drawMap = pipe->transfer_map(pipe, ptDraw);

   /* draw */
   /* XXX PixelZoom not handled yet */
   for (i = 0; i < height; i++) {
      ubyte *dst;
      const ubyte *src;
      int y;

      y = i;

      if (st_fb_orientation(ctx->DrawBuffer) == Y_0_TOP) {
         y = height - y - 1;
      }

      dst = drawMap + y * ptDraw->stride;
      src = buffer + i * width;

      switch (ptDraw->texture->format) {
      case PIPE_FORMAT_Z24S8_UNORM:
         {
            uint *dst4 = (uint *) dst;
            int j;
            assert(usage == PIPE_TRANSFER_READ_WRITE);
            for (j = 0; j < width; j++) {
               *dst4 = (*dst4 & 0xffffff) | (src[j] << 24);
               dst4++;
            }
         }
         break;
      case PIPE_FORMAT_S8Z24_UNORM:
         {
            uint *dst4 = (uint *) dst;
            int j;
            assert(usage == PIPE_TRANSFER_READ_WRITE);
            for (j = 0; j < width; j++) {
               *dst4 = (*dst4 & 0xffffff00) | (src[j] & 0xff);
               dst4++;
            }
         }
         break;
      case PIPE_FORMAT_S8_UNORM:
         assert(usage == PIPE_TRANSFER_WRITE);
         memcpy(dst, src, width);
         break;
      default:
         assert(0);
      }
   }

   free(buffer);

   /* unmap the stencil buffer */
   pipe->transfer_unmap(pipe, ptDraw);
   pipe->tex_transfer_destroy(pipe, ptDraw);
}


static void
st_CopyPixels(GLcontext *ctx, GLint srcx, GLint srcy,
              GLsizei width, GLsizei height,
              GLint dstx, GLint dsty, GLenum type)
{
   struct st_context *st = st_context(ctx);
   struct pipe_context *pipe = st->pipe;
   struct pipe_screen *screen = pipe->screen;
   struct st_renderbuffer *rbRead;
   void *driver_vp, *driver_fp;
   struct pipe_texture *pt;
   struct pipe_sampler_view *sv;
   GLfloat *color;
   enum pipe_format srcFormat, texFormat;
   GLboolean invertTex = GL_FALSE;
   GLint readX, readY, readW, readH;
   struct gl_pixelstore_attrib unpack = ctx->DefaultPacking;

   pipe->flush(pipe, PIPE_FLUSH_RENDER_CACHE, NULL);

   st_validate_state(st);

   if (type == GL_STENCIL) {
      /* can't use texturing to do stencil */
      copy_stencil_pixels(ctx, srcx, srcy, width, height, dstx, dsty);
      return;
   }

   if (type == GL_COLOR) {
      rbRead = st_get_color_read_renderbuffer(ctx);
      color = NULL;
      driver_fp = combined_drawpix_fragment_program(ctx);
      driver_vp = make_passthrough_vertex_shader(st, GL_FALSE);
   }
   else {
      assert(type == GL_DEPTH);
      rbRead = st_renderbuffer(ctx->ReadBuffer->_DepthBuffer);
      color = ctx->Current.Attrib[VERT_ATTRIB_COLOR0];
      driver_fp = make_fragment_shader_z(st);
      driver_vp = make_passthrough_vertex_shader(st, GL_TRUE);
   }

   srcFormat = rbRead->texture->format;

   if (screen->is_format_supported(screen, srcFormat, PIPE_TEXTURE_2D, 
                                   PIPE_TEXTURE_USAGE_SAMPLER, 0)) {
      texFormat = srcFormat;
   }
   else {
      /* srcFormat can't be used as a texture format */
      if (type == GL_DEPTH) {
         texFormat = st_choose_format(screen, GL_DEPTH_COMPONENT,
                                      PIPE_TEXTURE_2D, 
                                      PIPE_TEXTURE_USAGE_DEPTH_STENCIL);
         assert(texFormat != PIPE_FORMAT_NONE);
      }
      else {
         /* default color format */
         texFormat = st_choose_format(screen, GL_RGBA, PIPE_TEXTURE_2D, 
                                      PIPE_TEXTURE_USAGE_SAMPLER);
         assert(texFormat != PIPE_FORMAT_NONE);
      }
   }

   /* Invert src region if needed */
   if (st_fb_orientation(ctx->ReadBuffer) == Y_0_TOP) {
      srcy = ctx->ReadBuffer->Height - srcy - height;
      invertTex = !invertTex;
   }

<<<<<<< HEAD
   /* alloc temporary texture */
   pt = alloc_texture(st, width, height, texFormat);
=======
   /* Clip the read region against the src buffer bounds.
    * We'll still allocate a temporary buffer/texture for the original
    * src region size but we'll only read the region which is on-screen.
    * This may mean that we draw garbage pixels into the dest region, but
    * that's expected.
    */
   readX = srcx;
   readY = srcy;
   readW = width;
   readH = height;
   _mesa_clip_readpixels(ctx, &readX, &readY, &readW, &readH, &unpack);
   readW = MAX2(0, readW);
   readH = MAX2(0, readH);

   /* Need to use POT texture? */
   ptw = width;
   pth = height;
   if (!screen->get_param(screen, PIPE_CAP_NPOT_TEXTURES)) {
      int l2pt, maxSize;

      l2pt = util_logbase2(width);
      if (1<<l2pt != width) {
         ptw = 1<<(l2pt+1);
      }
      l2pt = util_logbase2(height);
      if (1<<l2pt != height) {
         pth = 1<<(l2pt+1);
      }

      /* Check against maximum texture size */
      maxSize = 1 << (pipe->screen->get_param(pipe->screen, PIPE_CAP_MAX_TEXTURE_2D_LEVELS) - 1);
      assert(ptw <= maxSize);
      assert(pth <= maxSize);
   }

   pt = st_texture_create(st, PIPE_TEXTURE_2D, texFormat, 0,
                          ptw, pth, 1,
                          PIPE_TEXTURE_USAGE_SAMPLER);
>>>>>>> 1bfc3145
   if (!pt)
      return;

   sv = st_sampler_view_from_texture(st->pipe, pt);
   if (!sv) {
      pipe_texture_reference(&pt, NULL);
      return;
   }

   /* Make temporary texture which is a copy of the src region.
    */
   if (srcFormat == texFormat) {
      /* copy source framebuffer surface into mipmap/texture */
      struct pipe_surface *psRead = screen->get_tex_surface(screen,
                                       rbRead->texture, 0, 0, 0,
                                       PIPE_BUFFER_USAGE_GPU_READ);
      struct pipe_surface *psTex = screen->get_tex_surface(screen, pt, 0, 0, 0, 
                                      PIPE_BUFFER_USAGE_GPU_WRITE );
      if (pipe->surface_copy) {
         pipe->surface_copy(pipe,
                            psTex,                               /* dest surf */
                            unpack.SkipPixels, unpack.SkipRows,  /* dest pos */
                            psRead,                              /* src surf */
                            readX, readY, readW, readH);         /* src region */
      } else {
         util_surface_copy(pipe, FALSE,
                           psTex,
                           unpack.SkipPixels, unpack.SkipRows,
                           psRead,
                           readX, readY, readW, readH);
      }

      if (0) {
         /* debug */
         debug_dump_surface(pipe, "copypixsrcsurf", psRead);
         debug_dump_surface(pipe, "copypixtemptex", psTex);
      }

      pipe_surface_reference(&psRead, NULL); 
      pipe_surface_reference(&psTex, NULL);
   }
   else {
      /* CPU-based fallback/conversion */
      struct pipe_transfer *ptRead =
         st_cond_flush_get_tex_transfer(st, rbRead->texture, 0, 0, 0,
                                        PIPE_TRANSFER_READ,
                                        readX, readY, readW, readH);
      struct pipe_transfer *ptTex;
      enum pipe_transfer_usage transfer_usage;

      if (ST_DEBUG & DEBUG_FALLBACK)
         debug_printf("%s: fallback processing\n", __FUNCTION__);

      if (type == GL_DEPTH && util_format_is_depth_and_stencil(pt->format))
         transfer_usage = PIPE_TRANSFER_READ_WRITE;
      else
         transfer_usage = PIPE_TRANSFER_WRITE;

      ptTex = st_cond_flush_get_tex_transfer(st, pt, 0, 0, 0, transfer_usage,
                                             0, 0, width, height);

      /* copy image from ptRead surface to ptTex surface */
      if (type == GL_COLOR) {
         /* alternate path using get/put_tile() */
         GLfloat *buf = (GLfloat *) malloc(width * height * 4 * sizeof(GLfloat));
<<<<<<< HEAD

         pipe_get_tile_rgba(pipe, ptRead, 0, 0, width, height, buf);
         pipe_put_tile_rgba(pipe, ptTex, 0, 0, width, height, buf);

=======
         pipe_get_tile_rgba(ptRead, readX, readY, readW, readH, buf);
         pipe_put_tile_rgba(ptTex, unpack.SkipPixels, unpack.SkipRows,
                            readW, readH, buf);
>>>>>>> 1bfc3145
         free(buf);
      }
      else {
         /* GL_DEPTH */
         GLuint *buf = (GLuint *) malloc(width * height * sizeof(GLuint));
<<<<<<< HEAD
         pipe_get_tile_z(pipe, ptRead, 0, 0, width, height, buf);
         pipe_put_tile_z(pipe, ptTex, 0, 0, width, height, buf);
=======
         pipe_get_tile_z(ptRead, readX, readY, readW, readH, buf);
         pipe_put_tile_z(ptTex, unpack.SkipPixels, unpack.SkipRows,
                            readW, readH, buf);
>>>>>>> 1bfc3145
         free(buf);
      }

      pipe->tex_transfer_destroy(pipe, ptRead);
      pipe->tex_transfer_destroy(pipe, ptTex);
   }

   /* OK, the texture 'pt' contains the src image/pixels.  Now draw a
    * textured quad with that texture.
    */
   draw_textured_quad(ctx, dstx, dsty, ctx->Current.RasterPos[2],
                      width, height, ctx->Pixel.ZoomX, ctx->Pixel.ZoomY,
                      sv, 
                      driver_vp, 
                      driver_fp,
                      color, invertTex);

   pipe_texture_reference(&pt, NULL);
   pipe_sampler_view_reference(&sv, NULL);
}



void st_init_drawpixels_functions(struct dd_function_table *functions)
{
   functions->DrawPixels = st_DrawPixels;
   functions->CopyPixels = st_CopyPixels;
}


void
st_destroy_drawpix(struct st_context *st)
{
   st_reference_fragprog(st, &st->drawpix.z_shader, NULL);
   st_reference_fragprog(st, &st->pixel_xfer.combined_prog, NULL);
   if (st->drawpix.vert_shaders[0])
      free(st->drawpix.vert_shaders[0]);
   if (st->drawpix.vert_shaders[1])
      free(st->drawpix.vert_shaders[1]);
}<|MERGE_RESOLUTION|>--- conflicted
+++ resolved
@@ -1023,10 +1023,6 @@
       invertTex = !invertTex;
    }
 
-<<<<<<< HEAD
-   /* alloc temporary texture */
-   pt = alloc_texture(st, width, height, texFormat);
-=======
    /* Clip the read region against the src buffer bounds.
     * We'll still allocate a temporary buffer/texture for the original
     * src region size but we'll only read the region which is on-screen.
@@ -1041,31 +1037,8 @@
    readW = MAX2(0, readW);
    readH = MAX2(0, readH);
 
-   /* Need to use POT texture? */
-   ptw = width;
-   pth = height;
-   if (!screen->get_param(screen, PIPE_CAP_NPOT_TEXTURES)) {
-      int l2pt, maxSize;
-
-      l2pt = util_logbase2(width);
-      if (1<<l2pt != width) {
-         ptw = 1<<(l2pt+1);
-      }
-      l2pt = util_logbase2(height);
-      if (1<<l2pt != height) {
-         pth = 1<<(l2pt+1);
-      }
-
-      /* Check against maximum texture size */
-      maxSize = 1 << (pipe->screen->get_param(pipe->screen, PIPE_CAP_MAX_TEXTURE_2D_LEVELS) - 1);
-      assert(ptw <= maxSize);
-      assert(pth <= maxSize);
-   }
-
-   pt = st_texture_create(st, PIPE_TEXTURE_2D, texFormat, 0,
-                          ptw, pth, 1,
-                          PIPE_TEXTURE_USAGE_SAMPLER);
->>>>>>> 1bfc3145
+   /* alloc temporary texture */
+   pt = alloc_texture(st, width, height, texFormat);
    if (!pt)
       return;
 
@@ -1131,29 +1104,17 @@
       if (type == GL_COLOR) {
          /* alternate path using get/put_tile() */
          GLfloat *buf = (GLfloat *) malloc(width * height * 4 * sizeof(GLfloat));
-<<<<<<< HEAD
-
-         pipe_get_tile_rgba(pipe, ptRead, 0, 0, width, height, buf);
-         pipe_put_tile_rgba(pipe, ptTex, 0, 0, width, height, buf);
-
-=======
-         pipe_get_tile_rgba(ptRead, readX, readY, readW, readH, buf);
-         pipe_put_tile_rgba(ptTex, unpack.SkipPixels, unpack.SkipRows,
+         pipe_get_tile_rgba(pipe, ptRead, readX, readY, readW, readH, buf);
+         pipe_put_tile_rgba(pipe, ptTex, unpack.SkipPixels, unpack.SkipRows,
                             readW, readH, buf);
->>>>>>> 1bfc3145
          free(buf);
       }
       else {
          /* GL_DEPTH */
          GLuint *buf = (GLuint *) malloc(width * height * sizeof(GLuint));
-<<<<<<< HEAD
-         pipe_get_tile_z(pipe, ptRead, 0, 0, width, height, buf);
-         pipe_put_tile_z(pipe, ptTex, 0, 0, width, height, buf);
-=======
-         pipe_get_tile_z(ptRead, readX, readY, readW, readH, buf);
-         pipe_put_tile_z(ptTex, unpack.SkipPixels, unpack.SkipRows,
-                            readW, readH, buf);
->>>>>>> 1bfc3145
+         pipe_get_tile_z(pipe, ptRead, readX, readY, readW, readH, buf);
+         pipe_put_tile_z(pipe, ptTex, unpack.SkipPixels, unpack.SkipRows,
+                         readW, readH, buf);
          free(buf);
       }
 
